--- conflicted
+++ resolved
@@ -122,6 +122,16 @@
 
 However, it needs to be run from the project's root directory (`MCPDocSearch`) so that Python can find the `mcp_server` module.
 
+## ⚠️ Caution: Embedding Time
+
+The MCP server generates embeddings locally the first time it runs or whenever the source Markdown files in `./storage/` change. This process involves loading a machine learning model and processing all the text chunks.
+
+- **Time Varies:** The time required for embedding generation can vary significantly based on:
+  - **Hardware:** Systems with a compatible GPU (CUDA or Apple Silicon/MPS) will be much faster than CPU-only systems.
+  - **Data Size:** The total number of Markdown files and their content length directly impacts processing time.
+- **Be Patient:** For large documentation sets or on slower hardware, the initial startup (or startup after changes) might take several minutes. Subsequent startups using the cache will be much faster. ⏳
+
+
 ### 3. Configuring Cursor/Claude for Desktop
 
 To use this server with Cursor, create a `.cursor/mcp.json` file in the root of this project (`MCPDocSearch/.cursor/mcp.json`) with the following content:
@@ -156,18 +166,8 @@
 
 After saving this file and restarting Cursor, the "doc-query-server" should become available in Cursor's MCP settings and usable by the Agent (e.g., `@doc-query-server search documentation for "how to install"`).
 
-<<<<<<< HEAD
-## ⚠️ Caution: Embedding Time
-
-The MCP server generates embeddings locally the first time it runs or whenever the source Markdown files in `./storage/` change. This process involves loading a machine learning model and processing all the text chunks.
-
-- **Time Varies:** The time required for embedding generation can vary significantly based on:
-  - **Hardware:** Systems with a compatible GPU (CUDA or Apple Silicon/MPS) will be much faster than CPU-only systems.
-  - **Data Size:** The total number of Markdown files and their content length directly impacts processing time.
-- **Be Patient:** For large documentation sets or on slower hardware, the initial startup (or startup after changes) might take several minutes. Subsequent startups using the cache will be much faster. ⏳
-=======
 For Claude for Desktop, you can use this [official documentation](https://modelcontextprotocol.io/quickstart/server#mac-os-linux) to set up the MCP server
->>>>>>> 506e25cc
+
 
 ## Dependencies
 
